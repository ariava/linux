--- conflicted
+++ resolved
@@ -909,29 +909,7 @@
 	f_entries = 0;
 	entry = eh_frame_start;
 
-<<<<<<< HEAD
-	dwarf_frame_cachep = kmem_cache_create("dwarf_frames",
-			sizeof(struct dwarf_frame), 0,
-			SLAB_PANIC | SLAB_HWCACHE_ALIGN | SLAB_NOTRACK, NULL);
-
-	dwarf_reg_cachep = kmem_cache_create("dwarf_regs",
-			sizeof(struct dwarf_reg), 0,
-			SLAB_PANIC | SLAB_HWCACHE_ALIGN | SLAB_NOTRACK, NULL);
-
-	dwarf_frame_pool = mempool_create(DWARF_FRAME_MIN_REQ,
-					  mempool_alloc_slab,
-					  mempool_free_slab,
-					  dwarf_frame_cachep);
-
-	dwarf_reg_pool = mempool_create(DWARF_REG_MIN_REQ,
-					 mempool_alloc_slab,
-					 mempool_free_slab,
-					 dwarf_reg_cachep);
-
-	while ((char *)entry < __stop_eh_frame) {
-=======
 	while ((char *)entry < eh_frame_end) {
->>>>>>> 5ab78ff6
 		p = entry;
 
 		count = dwarf_entry_len(p, &len);
@@ -1043,9 +1021,12 @@
 	INIT_LIST_HEAD(&dwarf_fde_list);
 
 	dwarf_frame_cachep = kmem_cache_create("dwarf_frames",
-			sizeof(struct dwarf_frame), 0, SLAB_PANIC, NULL);
+			sizeof(struct dwarf_frame), 0,
+			SLAB_PANIC | SLAB_HWCACHE_ALIGN | SLAB_NOTRACK, NULL);
+
 	dwarf_reg_cachep = kmem_cache_create("dwarf_regs",
-			sizeof(struct dwarf_reg), 0, SLAB_PANIC, NULL);
+			sizeof(struct dwarf_reg), 0,
+			SLAB_PANIC | SLAB_HWCACHE_ALIGN | SLAB_NOTRACK, NULL);
 
 	dwarf_frame_pool = mempool_create(DWARF_FRAME_MIN_REQ,
 					  mempool_alloc_slab,
