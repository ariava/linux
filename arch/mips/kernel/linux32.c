/*
 * Conversion between 32-bit and 64-bit native system calls.
 *
 * Copyright (C) 2000 Silicon Graphics, Inc.
 * Written by Ulf Carlsson (ulfc@engr.sgi.com)
 */
#include <linux/compiler.h>
#include <linux/mm.h>
#include <linux/errno.h>
#include <linux/file.h>
#include <linux/highuid.h>
#include <linux/resource.h>
#include <linux/highmem.h>
#include <linux/time.h>
#include <linux/times.h>
#include <linux/poll.h>
#include <linux/skbuff.h>
#include <linux/filter.h>
#include <linux/shm.h>
#include <linux/sem.h>
#include <linux/msg.h>
#include <linux/icmpv6.h>
#include <linux/syscalls.h>
#include <linux/sysctl.h>
#include <linux/utime.h>
#include <linux/utsname.h>
#include <linux/personality.h>
#include <linux/dnotify.h>
#include <linux/module.h>
#include <linux/binfmts.h>
#include <linux/security.h>
#include <linux/compat.h>
#include <linux/vfs.h>
#include <linux/ipc.h>
#include <linux/slab.h>

#include <net/sock.h>
#include <net/scm.h>

#include <asm/compat-signal.h>
#include <asm/sim.h>
#include <asm/uaccess.h>
#include <asm/mmu_context.h>
#include <asm/mman.h>

/* Use this to get at 32-bit user passed pointers. */
/* A() macro should be used for places where you e.g.
   have some internal variable u32 and just want to get
   rid of a compiler warning. AA() has to be used in
   places where you want to convert a function argument
   to 32bit pointer or when you e.g. access pt_regs
   structure and want to consider 32bit registers only.
 */
#define A(__x) ((unsigned long)(__x))
#define AA(__x) ((unsigned long)((int)__x))

#ifdef __MIPSEB__
#define merge_64(r1, r2) ((((r1) & 0xffffffffUL) << 32) + ((r2) & 0xffffffffUL))
#endif
#ifdef __MIPSEL__
#define merge_64(r1, r2) ((((r2) & 0xffffffffUL) << 32) + ((r1) & 0xffffffffUL))
#endif

SYSCALL_DEFINE6(32_mmap2, unsigned long, addr, unsigned long, len,
	unsigned long, prot, unsigned long, flags, unsigned long, fd,
	unsigned long, pgoff)
{
	unsigned long error;

	error = -EINVAL;
	if (pgoff & (~PAGE_MASK >> 12))
		goto out;
	error = sys_mmap_pgoff(addr, len, prot, flags, fd,
			       pgoff >> (PAGE_SHIFT-12));
out:
	return error;
}

#define RLIM_INFINITY32 0x7fffffff
#define RESOURCE32(x) ((x > RLIM_INFINITY32) ? RLIM_INFINITY32 : x)

struct rlimit32 {
	int	rlim_cur;
	int	rlim_max;
};

SYSCALL_DEFINE4(32_truncate64, const char __user *, path,
	unsigned long, __dummy, unsigned long, a2, unsigned long, a3)
{
	return sys_truncate(path, merge_64(a2, a3));
}

SYSCALL_DEFINE4(32_ftruncate64, unsigned long, fd, unsigned long, __dummy,
	unsigned long, a2, unsigned long, a3)
{
	return sys_ftruncate(fd, merge_64(a2, a3));
}

SYSCALL_DEFINE5(32_llseek, unsigned int, fd, unsigned int, offset_high,
		unsigned int, offset_low, loff_t __user *, result,
		unsigned int, origin)
{
	return sys_llseek(fd, offset_high, offset_low, result, origin);
}

/* From the Single Unix Spec: pread & pwrite act like lseek to pos + op +
   lseek back to original location.  They fail just like lseek does on
   non-seekable files.	*/

SYSCALL_DEFINE6(32_pread, unsigned long, fd, char __user *, buf, size_t, count,
	unsigned long, unused, unsigned long, a4, unsigned long, a5)
{
	return sys_pread64(fd, buf, count, merge_64(a4, a5));
}

SYSCALL_DEFINE6(32_pwrite, unsigned int, fd, const char __user *, buf,
	size_t, count, u32, unused, u64, a4, u64, a5)
{
	return sys_pwrite64(fd, buf, count, merge_64(a4, a5));
}

#ifdef CONFIG_SYSVIPC

SYSCALL_DEFINE6(32_ipc, u32, call, long, first, long, second, long, third,
	unsigned long, ptr, unsigned long, fifth)
{
	int version, err;

	version = call >> 16; /* hack for backward compatibility */
	call &= 0xffff;

	switch (call) {
	case SEMOP:
		/* struct sembuf is the same on 32 and 64bit :)) */
		err = sys_semtimedop(first, compat_ptr(ptr), second, NULL);
		break;
	case SEMTIMEDOP:
		err = compat_sys_semtimedop(first, compat_ptr(ptr), second,
					    compat_ptr(fifth));
		break;
	case SEMGET:
		err = sys_semget(first, second, third);
		break;
	case SEMCTL:
		err = compat_sys_semctl(first, second, third, compat_ptr(ptr));
		break;
	case MSGSND:
		err = compat_sys_msgsnd(first, second, third, compat_ptr(ptr));
		break;
	case MSGRCV:
		err = compat_sys_msgrcv(first, second, fifth, third,
					version, compat_ptr(ptr));
		break;
	case MSGGET:
		err = sys_msgget((key_t) first, second);
		break;
	case MSGCTL:
		err = compat_sys_msgctl(first, second, compat_ptr(ptr));
		break;
	case SHMAT:
		err = compat_sys_shmat(first, second, third, version,
				       compat_ptr(ptr));
		break;
	case SHMDT:
		err = sys_shmdt(compat_ptr(ptr));
		break;
	case SHMGET:
		err = sys_shmget(first, (unsigned)second, third);
		break;
	case SHMCTL:
		err = compat_sys_shmctl(first, second, compat_ptr(ptr));
		break;
	default:
		err = -EINVAL;
		break;
	}

	return err;
}

#else

SYSCALL_DEFINE6(32_ipc, u32, call, int, first, int, second, int, third,
	u32, ptr, u32, fifth)
{
	return -ENOSYS;
}

#endif /* CONFIG_SYSVIPC */

#ifdef CONFIG_MIPS32_N32
SYSCALL_DEFINE4(n32_semctl, int, semid, int, semnum, int, cmd, u32, arg)
{
	/* compat_sys_semctl expects a pointer to union semun */
	u32 __user *uptr = compat_alloc_user_space(sizeof(u32));
	if (put_user(arg, uptr))
		return -EFAULT;
	return compat_sys_semctl(semid, semnum, cmd, uptr);
}

SYSCALL_DEFINE4(n32_msgsnd, int, msqid, u32, msgp, unsigned int, msgsz,
	int, msgflg)
{
	return compat_sys_msgsnd(msqid, msgsz, msgflg, compat_ptr(msgp));
}

SYSCALL_DEFINE5(n32_msgrcv, int, msqid, u32, msgp, size_t, msgsz,
	int, msgtyp, int, msgflg)
{
	return compat_sys_msgrcv(msqid, msgsz, msgtyp, msgflg, IPC_64,
				 compat_ptr(msgp));
}
#endif

SYSCALL_DEFINE1(32_personality, unsigned long, personality)
{
	unsigned int p = personality & 0xffffffff;
	int ret;

	if (personality(current->personality) == PER_LINUX32 &&
	    personality(p) == PER_LINUX)
		p = (p & ~PER_MASK) | PER_LINUX32;
	ret = sys_personality(p);
	if (ret != -1 && personality(ret) == PER_LINUX32)
		ret = (ret & ~PER_MASK) | PER_LINUX;
	return ret;
}

SYSCALL_DEFINE4(32_sendfile, long, out_fd, long, in_fd,
	compat_off_t __user *, offset, s32, count)
{
	mm_segment_t old_fs = get_fs();
	int ret;
	off_t of;

	if (offset && get_user(of, offset))
		return -EFAULT;

	set_fs(KERNEL_DS);
	ret = sys_sendfile(out_fd, in_fd, offset ? (off_t __user *)&of : NULL, count);
	set_fs(old_fs);

	if (offset && put_user(of, offset))
		return -EFAULT;

	return ret;
}

asmlinkage ssize_t sys32_readahead(int fd, u32 pad0, u64 a2, u64 a3,
				   size_t count)
{
	return sys_readahead(fd, merge_64(a2, a3), count);
}

asmlinkage long sys32_sync_file_range(int fd, int __pad,
	unsigned long a2, unsigned long a3,
	unsigned long a4, unsigned long a5,
	int flags)
{
	return sys_sync_file_range(fd,
			merge_64(a2, a3), merge_64(a4, a5),
			flags);
}

asmlinkage long sys32_fadvise64_64(int fd, int __pad,
	unsigned long a2, unsigned long a3,
	unsigned long a4, unsigned long a5,
	int flags)
{
	return sys_fadvise64_64(fd,
			merge_64(a2, a3), merge_64(a4, a5),
			flags);
}

asmlinkage long sys32_fallocate(int fd, int mode, unsigned offset_a2,
	unsigned offset_a3, unsigned len_a4, unsigned len_a5)
{
	return sys_fallocate(fd, mode, merge_64(offset_a2, offset_a3),
			     merge_64(len_a4, len_a5));
}

<<<<<<< HEAD
=======
save_static_function(sys32_clone);
static int noinline __used
_sys32_clone(nabi_no_regargs struct pt_regs regs)
{
	unsigned long clone_flags;
	unsigned long newsp;
	int __user *parent_tidptr, *child_tidptr;

	clone_flags = regs.regs[4];
	newsp = regs.regs[5];
	if (!newsp)
		newsp = regs.regs[29];
	parent_tidptr = (int __user *) regs.regs[6];

	/* Use __dummy4 instead of getting it off the stack, so that
	   syscall() works.  */
	child_tidptr = (int __user *) __dummy4;
	return do_fork(clone_flags, newsp, 0,
		       parent_tidptr, child_tidptr);
}

>>>>>>> edb15d83
asmlinkage long sys32_lookup_dcookie(u32 a0, u32 a1, char __user *buf,
	size_t len)
{
	return sys_lookup_dcookie(merge_64(a0, a1), buf, len);
}

SYSCALL_DEFINE6(32_fanotify_mark, int, fanotify_fd, unsigned int, flags,
		u64, a3, u64, a4, int, dfd, const char	__user *, pathname)
{
	return sys_fanotify_mark(fanotify_fd, flags, merge_64(a3, a4),
				 dfd, pathname);
}<|MERGE_RESOLUTION|>--- conflicted
+++ resolved
@@ -279,30 +279,6 @@
 			     merge_64(len_a4, len_a5));
 }
 
-<<<<<<< HEAD
-=======
-save_static_function(sys32_clone);
-static int noinline __used
-_sys32_clone(nabi_no_regargs struct pt_regs regs)
-{
-	unsigned long clone_flags;
-	unsigned long newsp;
-	int __user *parent_tidptr, *child_tidptr;
-
-	clone_flags = regs.regs[4];
-	newsp = regs.regs[5];
-	if (!newsp)
-		newsp = regs.regs[29];
-	parent_tidptr = (int __user *) regs.regs[6];
-
-	/* Use __dummy4 instead of getting it off the stack, so that
-	   syscall() works.  */
-	child_tidptr = (int __user *) __dummy4;
-	return do_fork(clone_flags, newsp, 0,
-		       parent_tidptr, child_tidptr);
-}
-
->>>>>>> edb15d83
 asmlinkage long sys32_lookup_dcookie(u32 a0, u32 a1, char __user *buf,
 	size_t len)
 {
