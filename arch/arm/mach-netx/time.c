--- conflicted
+++ resolved
@@ -142,15 +142,6 @@
 	/* with max_delta_ns >= delta2ns(0x800) the system currently runs fine.
 	 * Adding some safety ... */
 	netx_clockevent.cpumask = cpumask_of(0);
-<<<<<<< HEAD
-	clockevents_register_device(&netx_clockevent);
-}
-=======
 	clockevents_config_and_register(&netx_clockevent, CLOCK_TICK_RATE,
 					0xa00, 0xfffffffe);
-}
-
-struct sys_timer netx_timer = {
-	.init		= netx_timer_init,
-};
->>>>>>> 77cc982f
+}