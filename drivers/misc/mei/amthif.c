--- conflicted
+++ resolved
@@ -58,10 +58,7 @@
 	dev->iamthif_state = MEI_IAMTHIF_IDLE;
 	dev->iamthif_timer = 0;
 	dev->iamthif_stall_timer = 0;
-<<<<<<< HEAD
-=======
 	dev->iamthif_open_count = 0;
->>>>>>> d8ec26d7
 }
 
 /**
